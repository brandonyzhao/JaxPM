--- conflicted
+++ resolved
@@ -11,15 +11,7 @@
       "avatar_url": "https://avatars.githubusercontent.com/u/861591?v=4",
       "profile": "http://flanusse.net",
       "contributions": [
-<<<<<<< HEAD
-        "infra",
-        "test",
-        "code",
-        "design",
         "ideas"
-=======
-        "design",
->>>>>>> e4335e8d
       ]
     }
   ],
